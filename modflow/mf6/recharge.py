--- conflicted
+++ resolved
@@ -12,7 +12,6 @@
 from simple_modflow.modflow.mf6.boundaries import Boundaries
 
 idxx = pd.IndexSlice
-# Conversion factors
 inches_to_feet = 1 / 12
 
 class RechargeFromShp(Boundaries):
@@ -82,13 +81,10 @@
 
     @property
     def fields_to_pers(self):
-<<<<<<< HEAD
         """creates a list of indices and values that correspond to the columns/fields of the rch_fields DataFrame.
         In the case that the length of the fields is not long enough, -1 or -2 is added with correspond to either,
         use the last index given for the remaining stress periods or set the remaining stress periods to a background
         recharge, defined by setting the background recharge class attribute and setting apply_background_rch to True."""
-=======
->>>>>>> bf37cb82
         if self._fields_to_pers is None:
             fields_to_pers = self.rch_fields_to_pers.copy()
             fields_to_pers = [] if fields_to_pers is None else fields_to_pers
